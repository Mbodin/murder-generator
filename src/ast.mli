(** Module Ast.
   This module defines the types that the Parser module produces
   and feeds the Driver module.  Note that these types accepts
   more things than what they should: this is why the driver is
   being needed, to filter these invalid files and translate
   the abstract syntax tree into a useful data structure for the
   solver. *)

type attribute_kind =
  | Attribute
  | Contact

<<<<<<< HEAD
(** Constraints over players (in a let-be declaration). **)
=======
(** Constraints over players (in a let-be declaration). *)
>>>>>>> 2024a924
type cconstraint =
  | HasAttribute of string * bool * string list
    (** States that the attribute described by the string should
       be one of the constructors in the list (if the boolean is [false]).
       If the boolean if [true], then the relation is opposite: the
       attribute should not be in this list. *)
  | HasContact of string * string option * bool * string list
    (** States that the contact described by the first string with the
       player described by the second string should be one of the
       constructors in the list (if the boolean is [false]).
       If the target player is [None], it means that it represents any
       other player.
       If the boolean if [true], then the relation is opposite: the
       contact should not be in this list. *)

(** A type to express destinations.
<<<<<<< HEAD
 * The most important constructor is the first one: this type can be
 * thought as just a fancy type for string at first read. **)
type destination =
  | DestinationPlayer of string (** To a character reprensented by this variable. **)
  | AllOtherPlayers (** To all other players (than the ones declared in the element). **)
  | AllPlayers (** To all players (including the declared ones). **)
=======
   The most important constructor is the first one: this type can be
   thought as just a fancy type for string at first read. *)
type destination =
  | DestinationPlayer of string (** To a character reprensented by this variable. *)
  | AllOtherPlayers (** To all other players (than the ones declared in the element). *)
  | AllPlayers (** To all players (including the declared ones). *)
>>>>>>> 2024a924

(** Describes a direction of a relation or a contact.
   The type for player is parameterised to enable the use of the special
   [destination] type instead. *)
type 'player target_destination =
  | FromTo of 'player * 'player (** From the first player to the second player. *)
  | Between of 'player list (** Between players, in a symmetrical way. *)

(** Describes a translation in a given language and required or given grammatical
   cases. *)
type translation =
  Translation.language
  * Translation.command list
  * string Translation.sitem list

(** A description in a language. *)
type description = Translation.language * string

(** States that having this constructors set as attribute or contact changes
   the grammatical cases of the player by implicitely providing the following
   new tag at each translation. *)
type add = Translation.language * Translation.tag

(** Declare a player with some constraints.
<<<<<<< HEAD
 * If the player is [None], then these constraints apply to any
 * other player than the ones declared in the element. **)
type let_player = string option * cconstraint list

(** Declare an object of a given kind and name with some constraints. **)
type let_object = string * string * cconstraint list
=======
   If the player is [None], then these constraints apply to any
   other player than the ones declared in the element. *)
type let_player = string option * cconstraint list
>>>>>>> 2024a924

(** Declare an object of a given kind and name with some constraints. *)
type let_object = string * string * cconstraint list

(** Provide a relation between two players. *)
type provide_relation = string target_destination * Relation.t

(** Provide an attribute value to a player. *)
type provide_attribute = {
    attribute_strictness : State.strictness
      (** How compatible this statement is with other [provide] commands. *) ;
    attribute_name : string (** The name of the provided attribute. *) ;
    attribute_player : destination
      (** The player to which this attribute should be attached. *) ;
    attribute_value : string list
      (** The possible constructors provided by this element to the specified player.
         Each constructor in this list are valid possibilities. *)
  }

(** Provide a contact value to a player. *)
type provide_contact = {
    contact_strictness : State.strictness
      (** How compatible this statement is with other [provide] commands. *) ;
    contact_name : string (** The name of the provided contact. *) ;
    contact_destination : destination target_destination
      (** Defines which players get to be related. *) ;
    contact_value : string list
      (** The possible constructors provided by this element to the specified player.
         Each constructor in this list are valid possibilities. *)
  }

type event_kind =
  | Kind of string (** User-declared kind. *)
  | KindAttribute of string (** An event providing this attribute. *)
  | KindContact of string * string list
      (** An event providing this contact to these players. *)

(** Declare some constraints over events. *)
type event_constraint = {
    constraint_kind : event_kind
      (** The constraint is about this event kind. *) ;
    constraint_players : string list
      (** The constraint only applies for these players *) ;
    constraint_after : bool
      (** If [true], the constraint is about events following this event,
         if [false] about prior events. *) ;
    constraint_any : bool
      (** If [true], there should be at least one event of this kind in the
         considered period.  If [false], there should be none. *)
  }

(** The possible commands present in a block. *)
type command =
  | OfCategory of string
    (** The given category is required to consider this block. *)
  | Translation of translation
  | Description of description
  | Sentence of block
    (** A sentence with multiple translations for an event.
       Only accepts [Translation] commands. *)
  | Add of add
  | CompatibleWith of string
    (** States that if the current constructor is required in a
       [provide compatible] command, but the given constructor
       is present instead, then one can still apply this element. *)
  | LetPlayer of let_player
  | LetObject of let_object
  | ProvideRelation of provide_relation
  | ProvideAttribute of provide_attribute
  | ProvideContact of provide_contact
  | AddDifficulty of bool * string list
    (** This element is more difficult than it looks like for these players.
       If the boolean is [false], it is actually less difficult. *)
  | AddComplexity of bool * string list
    (** This element is more complex than it looks like for these players.
       If the boolean is [false], it is actually less complex. *)
  | EventKind of string (** The event is of this particular kind. *)
  | ProvideEvent of provide_event
  | EventConstraint of event_constraint

(** Provide an event of this kind to these players. *)
and provide_event =
  bool * bool * Events.event_type * string list * block
  (** Provides an event of the following type to a list of player.
     The first boolean states whether the event is blocking, the second
     wether it is a phantom event.
     Accepts the following commands: [Translation], [EventKind],
     and [EventConstraint]. *)

(** A block that provides commands to a declaration.
   Note that not all blocks can accept any kinds of commands: a post-parsing
   treatment is needed.
   See the Driver module (and its [convert_block] function in particular) for
   more details. *)
and block = command list

type declaration =
  | DeclareInstance of attribute_kind * string * bool * block
    (** Declare a attribute of this name.
       The boolean states whether the attribute is internal.
       Only expects commands of the form [OfCategory] in its block. *)
  | DeclareConstructor of attribute_kind * string * string * bool * block
    (** Declare a attribute’s constructor for this attribute and of this name.
<<<<<<< HEAD
     * The boolean states whether the constructor is internal.
     * Accepts the following commands: [OfCategory], [Translation],
     * [Add], and [CompatibleWith]. **)
  | DeclareObject of string * block
    (** Declare an object kind.
     * Only expects commands of the form [OfCategory] and [Translation]. **)
=======
       The boolean states whether the constructor is internal.
       Accepts the following commands: [OfCategory], [Translation],
       [Add], and [CompatibleWith]. *)
  | DeclareObject of string * block
    (** Declare an object kind.
       Only expects commands of the form [OfCategory] and [Translation]. *)
>>>>>>> 2024a924
  | DeclareCategory of string * block
    (** Declare a category of this name.
       Only expects commands of the form [OfCategory] and [Translation]. *)
  | DeclareElement of History.status * string * block
    (** Declare an element of this status and name.
       Accepts the following commands: [LetPlayer], [OfCategory],
       [ProvideRelation], [ProvideAttribute], [ProvideContact], and
       [ProvideEvent]. *)
  | DeclareCase of Translation.language * Translation.tag
    (** Declare a grammatical case for a language. *)
  | DeclareEventKind of string * block
    (** Declare an event kind of this name.
       Accepts the following commands: [OfCategory] and [EventKind]. *)
<|MERGE_RESOLUTION|>--- conflicted
+++ resolved
@@ -10,11 +10,7 @@
   | Attribute
   | Contact
 
-<<<<<<< HEAD
-(** Constraints over players (in a let-be declaration). **)
-=======
 (** Constraints over players (in a let-be declaration). *)
->>>>>>> 2024a924
 type cconstraint =
   | HasAttribute of string * bool * string list
     (** States that the attribute described by the string should
@@ -31,21 +27,12 @@
        contact should not be in this list. *)
 
 (** A type to express destinations.
-<<<<<<< HEAD
- * The most important constructor is the first one: this type can be
- * thought as just a fancy type for string at first read. **)
-type destination =
-  | DestinationPlayer of string (** To a character reprensented by this variable. **)
-  | AllOtherPlayers (** To all other players (than the ones declared in the element). **)
-  | AllPlayers (** To all players (including the declared ones). **)
-=======
    The most important constructor is the first one: this type can be
-   thought as just a fancy type for string at first read. *)
+   thought as just a fancy type for string at first read. **)
 type destination =
   | DestinationPlayer of string (** To a character reprensented by this variable. *)
   | AllOtherPlayers (** To all other players (than the ones declared in the element). *)
   | AllPlayers (** To all players (including the declared ones). *)
->>>>>>> 2024a924
 
 (** Describes a direction of a relation or a contact.
    The type for player is parameterised to enable the use of the special
@@ -70,20 +57,11 @@
 type add = Translation.language * Translation.tag
 
 (** Declare a player with some constraints.
-<<<<<<< HEAD
- * If the player is [None], then these constraints apply to any
- * other player than the ones declared in the element. **)
+   If the player is [None], then these constraints apply to any
+   other player than the ones declared in the element. *)
 type let_player = string option * cconstraint list
 
 (** Declare an object of a given kind and name with some constraints. **)
-type let_object = string * string * cconstraint list
-=======
-   If the player is [None], then these constraints apply to any
-   other player than the ones declared in the element. *)
-type let_player = string option * cconstraint list
->>>>>>> 2024a924
-
-(** Declare an object of a given kind and name with some constraints. *)
 type let_object = string * string * cconstraint list
 
 (** Provide a relation between two players. *)
@@ -185,21 +163,12 @@
        Only expects commands of the form [OfCategory] in its block. *)
   | DeclareConstructor of attribute_kind * string * string * bool * block
     (** Declare a attribute’s constructor for this attribute and of this name.
-<<<<<<< HEAD
-     * The boolean states whether the constructor is internal.
-     * Accepts the following commands: [OfCategory], [Translation],
-     * [Add], and [CompatibleWith]. **)
-  | DeclareObject of string * block
-    (** Declare an object kind.
-     * Only expects commands of the form [OfCategory] and [Translation]. **)
-=======
        The boolean states whether the constructor is internal.
        Accepts the following commands: [OfCategory], [Translation],
        [Add], and [CompatibleWith]. *)
   | DeclareObject of string * block
     (** Declare an object kind.
        Only expects commands of the form [OfCategory] and [Translation]. *)
->>>>>>> 2024a924
   | DeclareCategory of string * block
     (** Declare a category of this name.
        Only expects commands of the form [OfCategory] and [Translation]. *)

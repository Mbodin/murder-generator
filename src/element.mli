(** Module Element
   Data structure and functions about story elements. *)

open Libutils

type character = State.character

(** References to characters and objects in an element are done using this type.
<<<<<<< HEAD
 * [Left i] corresponds to the [i]th character of the element, and [Right i] to
 * the [i]th object.
 * The type [id option] is also frequently used in this file.  In such case, [None]
 * means that it targets all the other characters of the element (declared as
 * [let any other player] in the data files). **)
type id = (int, int) Utils.sum

(** A constraint on a character **)
=======
   [Left i] corresponds to the [i]th character of the element, and [Right i] to
   the [i]th object.
   The type [id option] is also frequently used in this file.  In such case, [None]
   means that it targets all the other characters of the element (declared as
   [let any other player] in the data files). *)
type id = (int, int) Utils.sum

(** A constraint on a character *)
>>>>>>> 2024a924
type cconstraint =
  | Attribute of Attribute.PlayerAttribute.attribute
                 * Attribute.PlayerAttribute.constructor State.attribute_value
    (** The given attribute value is provided by the element.
        Note that [State.attribute_constructor] can be of the form
        [State.One_value_of], in which case the attribute is required to be of
        this value, but also [State.Fixed_value], where the element actually
        provides an explanation for it. *)
  | Contact of Attribute.ContactAttribute.attribute
               * id option
               * Attribute.ContactAttribute.constructor State.attribute_value
    (** The given contact (identified in the local array) is provided by the
       element. *)

(** All the changes applied by an elements to players are summed up in this type. *)
type cell = {
    constraints : cconstraint list
<<<<<<< HEAD
      (** The constraints on this character. **) ;
    relations : Relation.t array
      (** The relations that would be added to this character, for each other
       * characters of the element.
       * This array can be less than the number of players in this element
       * ([Neutral] is then assumed for all other cells). **) ;
=======
      (** The constraints on this character. *) ;
    relations : Relation.t array
      (** The relations that would be added to this character, for each other
         characters of the element.
         This array can be less than the number of players in this element
         ([Neutral] is then assumed for all other cells). *) ;
>>>>>>> 2024a924
    added_objective : State.objective
      (** Some difficulty or complexity, provided in addition
         to the ones naturally provided by the relations. *)
  }

(** Each players considered by the element are represented as a cell.
<<<<<<< HEAD
 * A list of constraints given to other characters is also given
 * (it corresponds to the [let any other player] declarations.
 * Events are stored as a list, characters being represented by their
 * index in the cell array.
 * In addition to characters declaration, an element also containts
 * object declarations, associated with their constraints.
 * Events must not be directly contradictory: if an event has a
 * constraint preventing an event of a given kind to be after this
 * event, it must not be after it in the list.
 * Finally, a unique identifier for each event is provided. **)
=======
   A list of constraints given to other characters is also given
   (it corresponds to the [let any other player] declarations.
   Events are stored as a list, characters being represented by their
   index in the cell array.
   In addition to characters declaration, an element also containts
   object declarations, associated with their constraints.
   Events must not be directly contradictory: if an event has a
   constraint preventing an event of a given kind to be after this
   event, it must not be after it in the list.
   Finally, a unique identifier for each event is provided. *)
>>>>>>> 2024a924
type t = {
    status : History.status ;
    players : cell array ;
    others : cconstraint list ;
    objects : cconstraint list array ;
    events : int Events.t list ;
    id : Id.t
  }

(** Returns the list of attribute that an element may provide. *)
val provided_attributes : t -> Attribute.attribute list

(** Given a state, an element, and an instantiation of the characters, states
   whether the event can be applied.
   If not, it returns [None].
   If the element can be applied, it states whether the element is making
   progress, that is whether there exists at least one attribute value that
   has been changed to something recognised by [State.attribute_value_progress].
   The boolean is lazily evaluated. *)
val compatible_and_progress : Attribute.constructor_maps -> State.t -> t -> character array -> bool Lazy.t option

(** Given an element and a language, states whether it can be safely translated into
   a given language (that is, whether the language is listed amongst all its translations
   and that default cases are well-handled in these translations). *)
val is_translatable : t -> Translation.language -> bool

(** To speed-up the search for instantiation, a cache is left in the state.
   This type describes this cache. *)
type cache

(** An empty cache to be used at initialisation. *)
val empty_cache : cache

(** Look for instantiations.
   The second return value is the result of [compatible_and_progress] on this
    nstantiation.
   It tries to return an instantiation that progresses. *)
val search_instantiation : Attribute.constructor_maps -> (State.t, cache) Utils.cached -> t -> (character array * bool) option

(** This type carries information about how the state have been changed
   by the [apply] function. *)
type attribute_differences

(** Compose two differences of attribute.
   The function is optimised for when the first argument is larger than the
   second. *)
val merge_attribute_differences : attribute_differences -> attribute_differences -> attribute_differences

(** Returns some value of the weight of the difference of attributes after
   the application of an event.
   A difference of zero means that as many constraints have been solved than
   constraints that have been added.
   Negative values means that more constraints have been added than solved,
   and positive means that more have been solved. *)
val difference_weigth : attribute_differences -> int

(** Returns the difference for a specific attribute. *)
val difference_for_attribute : attribute_differences -> Attribute.attribute -> int

(** Returns all attributes who value associated by [difference_for_attribute]
   is negative, that is, the attributes with constraints to be solved. *)
val difference_attribute_in_need : attribute_differences -> Attribute.attribute list

(** Return an empty difference, with a weight of zero. *)
val empty_difference : attribute_differences

(** Apply the given element to the state according to this instantiation.
   This application is not functional (although the new state is returned,
   invalidating the previous one).
   This function should only be applied to instantiations for which
   [compatible_and_progress] returns [Some].
   Once the total number of attribute to be defined is zero, the state can be
   published. *)
val apply : Attribute.constructor_maps -> State.t -> t -> character array -> State.t * attribute_differences

(** Same as [apply], but create a copy of the state before the application. *)
val safe_apply : Attribute.constructor_maps -> State.t -> t -> character array -> State.t * attribute_differences

(** Get the resulting relation state from an instantiation.
   The input state is not modified by this function. *)
val apply_relations : State.relation_state -> t -> character array -> State.relation_state

(** Apply the attributes to a given character.
   These constructors will be applied with the [State.One_value_of] constructor. *)
val apply_attributes : Attribute.constructor_maps -> State.t -> character -> Attribute.PlayerAttribute.constructor list -> (State.t * attribute_differences) option

(** Apply the contacts to a given source and target characters.
   These constructors will be applied with the [State.One_value_of] constructor. *)
val apply_contacts : Attribute.constructor_maps -> State.t -> character -> character -> Attribute.ContactAttribute.constructor list -> (State.t * attribute_differences) option
<|MERGE_RESOLUTION|>--- conflicted
+++ resolved
@@ -6,16 +6,6 @@
 type character = State.character
 
 (** References to characters and objects in an element are done using this type.
-<<<<<<< HEAD
- * [Left i] corresponds to the [i]th character of the element, and [Right i] to
- * the [i]th object.
- * The type [id option] is also frequently used in this file.  In such case, [None]
- * means that it targets all the other characters of the element (declared as
- * [let any other player] in the data files). **)
-type id = (int, int) Utils.sum
-
-(** A constraint on a character **)
-=======
    [Left i] corresponds to the [i]th character of the element, and [Right i] to
    the [i]th object.
    The type [id option] is also frequently used in this file.  In such case, [None]
@@ -24,7 +14,6 @@
 type id = (int, int) Utils.sum
 
 (** A constraint on a character *)
->>>>>>> 2024a924
 type cconstraint =
   | Attribute of Attribute.PlayerAttribute.attribute
                  * Attribute.PlayerAttribute.constructor State.attribute_value
@@ -42,50 +31,28 @@
 (** All the changes applied by an elements to players are summed up in this type. *)
 type cell = {
     constraints : cconstraint list
-<<<<<<< HEAD
-      (** The constraints on this character. **) ;
-    relations : Relation.t array
-      (** The relations that would be added to this character, for each other
-       * characters of the element.
-       * This array can be less than the number of players in this element
-       * ([Neutral] is then assumed for all other cells). **) ;
-=======
       (** The constraints on this character. *) ;
     relations : Relation.t array
       (** The relations that would be added to this character, for each other
          characters of the element.
          This array can be less than the number of players in this element
          ([Neutral] is then assumed for all other cells). *) ;
->>>>>>> 2024a924
     added_objective : State.objective
       (** Some difficulty or complexity, provided in addition
          to the ones naturally provided by the relations. *)
   }
 
 (** Each players considered by the element are represented as a cell.
-<<<<<<< HEAD
- * A list of constraints given to other characters is also given
- * (it corresponds to the [let any other player] declarations.
- * Events are stored as a list, characters being represented by their
- * index in the cell array.
- * In addition to characters declaration, an element also containts
- * object declarations, associated with their constraints.
- * Events must not be directly contradictory: if an event has a
- * constraint preventing an event of a given kind to be after this
- * event, it must not be after it in the list.
- * Finally, a unique identifier for each event is provided. **)
-=======
    A list of constraints given to other characters is also given
    (it corresponds to the [let any other player] declarations.
    Events are stored as a list, characters being represented by their
    index in the cell array.
-   In addition to characters declaration, an element also containts
+   In addition to characters declaration, an element also contains
    object declarations, associated with their constraints.
    Events must not be directly contradictory: if an event has a
    constraint preventing an event of a given kind to be after this
    event, it must not be after it in the list.
    Finally, a unique identifier for each event is provided. *)
->>>>>>> 2024a924
 type t = {
     status : History.status ;
     players : cell array ;
